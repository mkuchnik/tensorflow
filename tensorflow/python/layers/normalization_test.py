--- conflicted
+++ resolved
@@ -101,24 +101,6 @@
       loss_val = sess.run(loss, feed_dict={image: image_val})
       return loss_val
 
-<<<<<<< HEAD
-  def _trainEvalSequence(self,
-                         dtype,
-                         train1_use_gpu,
-                         train2_use_gpu,
-                         infer_use_gpu):
-    batch, height, width, input_channels = 2, 4, 5, 3
-    shape = [batch, height, width, input_channels]
-
-    # To use in paths, "sanitize" the dtype string representation.
-    dtype_to_str = {
-        dtypes.float16: 'float16',
-        dtypes.float32: 'float32',
-    }
-    checkpoint = os.path.join(
-        self.get_temp_dir(), 'cp_%s_%s_%s_%s' % (
-            dtype_to_str[dtype], train1_use_gpu, train2_use_gpu, infer_use_gpu))
-=======
   def _trainEvalSequence(self, dtype, train1_use_gpu, train2_use_gpu,
                          infer_use_gpu):
     batch, height, width, input_channels = 2, 4, 5, 3
@@ -126,7 +108,6 @@
     checkpoint = os.path.join(self.get_temp_dir(), 'cp_%s_%s_%s_%s' %
                               (dtype, train1_use_gpu, train2_use_gpu,
                                infer_use_gpu))
->>>>>>> c0b8a077
 
     self._train(
         checkpoint,
@@ -147,50 +128,27 @@
         dtype=dtype)
 
     np.random.seed(0)
-<<<<<<< HEAD
-    image_val = np.random.rand(batch,
-                               height,
-                               width,
-                               input_channels).astype(dtype.as_numpy_dtype)
-    loss_val = self._infer(checkpoint, image_val, shape,
-                           use_gpu=infer_use_gpu, is_fused=True)
-=======
     image_val = np.random.rand(batch, height, width, input_channels).astype(
         dtype.as_numpy_dtype)
     loss_val = self._infer(
         checkpoint, image_val, shape, use_gpu=infer_use_gpu, is_fused=True)
->>>>>>> c0b8a077
 
     return train_vars, loss_val
 
   def testHalfPrecision(self):
-<<<<<<< HEAD
-    ref_vars, ref_loss = self._trainEvalSequence(dtype=dtypes.float32,
-                                                 train1_use_gpu=True,
-                                                 train2_use_gpu=True,
-                                                 infer_use_gpu=True)
-=======
     ref_vars, ref_loss = self._trainEvalSequence(
         dtype=dtypes.float32,
         train1_use_gpu=True,
         train2_use_gpu=True,
         infer_use_gpu=True)
->>>>>>> c0b8a077
 
     self.assertEqual(len(ref_vars), 5)
 
     for train1_use_gpu in [True, False]:
       for train2_use_gpu in [True, False]:
         for infer_use_gpu in [True, False]:
-<<<<<<< HEAD
-          test_vars, test_loss = self._trainEvalSequence(dtypes.float16,
-                                                         train1_use_gpu,
-                                                         train2_use_gpu,
-                                                         infer_use_gpu)
-=======
           test_vars, test_loss = self._trainEvalSequence(
               dtypes.float16, train1_use_gpu, train2_use_gpu, infer_use_gpu)
->>>>>>> c0b8a077
           self.assertEqual(len(test_vars), 5)
           for test_var, ref_var in zip(test_vars, ref_vars):
             self.assertAllClose(test_var, ref_var, rtol=1.e-3, atol=1.e-3)
@@ -318,14 +276,8 @@
   def testCreateFusedBNFloat16(self):
     # Call layer.
     bn = normalization_layers.BatchNormalization(axis=1, fused=True)
-<<<<<<< HEAD
-    inputs = random_ops.random_uniform((5, 4, 3, 3),
-                                       seed=1,
-                                       dtype=dtypes.float16)
-=======
     inputs = random_ops.random_uniform(
         (5, 4, 3, 3), seed=1, dtype=dtypes.float16)
->>>>>>> c0b8a077
     training = array_ops.placeholder(dtype='bool')
     outputs = bn.apply(inputs, training=training)
 
