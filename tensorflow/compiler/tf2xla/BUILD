licenses(["notice"])  # Apache 2.0

package_group(
    name = "internal",
    packages = [
        "//tensorflow/compiler/aot/...",
        "//tensorflow/compiler/jit/...",
        "//tensorflow/compiler/tests/...",
        "//tensorflow/compiler/tf2xla/...",
    ],
)

package_group(
    name = "friends",
    includes = [":internal"],
    packages = ["//tensorflow/..."],
)

package(
    default_visibility = [":internal"],
)

load("@local_config_cuda//cuda:build_defs.bzl", "if_cuda_is_configured")
load("//tensorflow/compiler/xla:xla.bzl", "xla_proto_library")

xla_proto_library(
    name = "tf2xla_proto",
    srcs = ["tf2xla.proto"],
    visibility = ["//visibility:public"],
    deps = [
        "//tensorflow/core:protos_all_cc",
    ],
)

cc_library(
    name = "tf2xla",
    srcs = ["tf2xla.cc"],
    hdrs = ["tf2xla.h"],
    visibility = ["//visibility:public"],
    deps = [
        ":common",
        ":dump_graph",
        ":tf2xla_proto",
        ":tf2xla_util",
        ":xla_compiler",
        "//tensorflow/compiler/tf2xla/kernels:xla_cpu_only_ops",
        "//tensorflow/compiler/tf2xla/kernels:xla_ops",
        "//tensorflow/compiler/xla/client",
        "//tensorflow/compiler/xla/client:computation",
        "//tensorflow/core:core_cpu",
        "//tensorflow/core:core_cpu_internal",
        "//tensorflow/core:framework",
        "//tensorflow/core:framework_internal",
        "//tensorflow/core:lib",
        "//tensorflow/core:protos_all_cc",
    ],
)

cc_library(
    name = "xla_compiler",
    srcs = [
        "xla_compilation_device.cc",
        "xla_compiler.cc",
        "xla_context.cc",
        "xla_helpers.cc",
        "xla_op_kernel.cc",
        "xla_op_registry.cc",
        "xla_cpu_backend.cc",
    ] + if_cuda_is_configured([
        "xla_gpu_backend.cc",
    ]),
    hdrs = [
        "xla_compilation_device.h",
        "xla_compiler.h",
        "xla_context.h",
        "xla_helpers.h",
        "xla_op_kernel.h",
        "xla_op_registry.h",
    ],
    visibility = [":friends"],
    deps = [
        ":common",
        ":dump_graph",
        ":functionalize_control_flow",
        "//tensorflow/compiler/xla:literal_util",
        "//tensorflow/compiler/xla:shape_util",
        "//tensorflow/compiler/xla:statusor",
        "//tensorflow/compiler/xla:types",
        "//tensorflow/compiler/xla:xla_data_proto",
        "//tensorflow/compiler/xla/client:client_library",
        "//tensorflow/compiler/xla/client:computation",
        "//tensorflow/compiler/xla/client:computation_builder",
        "//tensorflow/compiler/xla/client:local_client",
        "//tensorflow/core:core_cpu",
        "//tensorflow/core:core_cpu_internal",
        "//tensorflow/core:framework",
        "//tensorflow/core:lib",
        "//tensorflow/core:lib_internal",
        "//tensorflow/core:protos_all_cc",
        "//tensorflow/core:stream_executor_no_cuda",
    ],
    alwayslink = 1,
)

cc_library(
    name = "common",
    srcs = [
        "literal_util.cc",
        "shape_util.cc",
        "str_util.cc",
        "type_util.cc",
    ],
    hdrs = [
        "literal_util.h",
        "shape_util.h",
        "str_util.h",
        "type_util.h",
    ],
    visibility = [":friends"],
    deps = [
        "//tensorflow/compiler/xla:literal_util",
        "//tensorflow/compiler/xla:shape_util",
        "//tensorflow/compiler/xla:xla_data_proto",
        "//tensorflow/core:core_cpu_internal",
        "//tensorflow/core:framework",
        "//tensorflow/core:lib",
        "//tensorflow/core:protos_all_cc",
    ],
)

# Internal targets below this point.

cc_library(
    name = "tf2xla_util",
    srcs = ["tf2xla_util.cc"],
    hdrs = ["tf2xla_util.h"],
    deps = [
        ":tf2xla_proto",
        "//tensorflow/core:core_cpu",
        "//tensorflow/core:core_cpu_internal",
        "//tensorflow/core:framework",
        "//tensorflow/core:framework_internal",
        "//tensorflow/core:lib",
        "//tensorflow/core:protos_all_cc",
    ],
)

cc_test(
    name = "tf2xla_util_test",
    srcs = ["tf2xla_util_test.cc"],
    deps = [
        ":tf2xla_util",
        "//tensorflow/core:lib",
        "//tensorflow/core:protos_all_cc",
        "//tensorflow/core:test",
        "//tensorflow/core:test_main",
    ],
)

cc_test(
    name = "tf2xla_test",
    srcs = ["tf2xla_test.cc"],
    deps = [
        ":tf2xla",
        ":tf2xla_proto",
        "//tensorflow/compiler/xla:literal_util",
        "//tensorflow/compiler/xla:statusor",
        "//tensorflow/compiler/xla/client:client_library",
        "//tensorflow/compiler/xla/client:local_client",
<<<<<<< HEAD
=======
        "//tensorflow/compiler/xla/service:cpu_plugin",
>>>>>>> 827fe7bb
        "//tensorflow/core:framework",
        "//tensorflow/core:lib",
        "//tensorflow/core:protos_all_cc",
        "//tensorflow/core:test",
        "//tensorflow/core:test_main",
    ],
)

cc_test(
    name = "xla_compiler_test",
    srcs = ["xla_compiler_test.cc"],
    deps = [
        ":xla_compiler",
        "//tensorflow/cc:cc_ops",
        "//tensorflow/cc:function_ops",
        "//tensorflow/cc:ops",
        "//tensorflow/compiler/tf2xla/kernels:xla_ops",
        "//tensorflow/compiler/xla:literal_util",
        "//tensorflow/compiler/xla:shape_util",
        "//tensorflow/compiler/xla/client:client_library",
        "//tensorflow/compiler/xla/client:local_client",
        "//tensorflow/compiler/xla/service:cpu_plugin",
        "//tensorflow/compiler/xla/tests:literal_test_util",
        "//tensorflow/core:core_cpu_internal",
        "//tensorflow/core:framework",
        "//tensorflow/core:tensor_testutil",
        "//tensorflow/core:test",
        "//tensorflow/core:test_main",
    ],
)

cc_test(
    name = "str_util_test",
    srcs = [
        "str_util_test.cc",
    ],
    deps = [
        ":common",
        "//tensorflow/core:lib",
        "//tensorflow/core:test",
        "//tensorflow/core:test_main",
    ],
)

cc_test(
    name = "literal_util_test",
    srcs = [
        "literal_util_test.cc",
    ],
    deps = [
        ":common",
        "//tensorflow/compiler/xla:literal_util",
        "//tensorflow/core:framework",
        "//tensorflow/core:test",
        "//tensorflow/core:test_main",
        "//tensorflow/core:testlib",
    ],
)

cc_library(
    name = "const_analysis",
    srcs = ["const_analysis.cc"],
    hdrs = ["const_analysis.h"],
    deps = [
        "//tensorflow/core:core_cpu",
        "//tensorflow/core:core_cpu_internal",
        "//tensorflow/core:framework",
        "//tensorflow/core:lib",
        "//tensorflow/core:lib_internal",
    ],
)

cc_test(
    name = "const_analysis_test",
    size = "small",
    srcs = ["const_analysis_test.cc"],
    deps = [
        ":const_analysis",
        "//tensorflow/cc:cc_ops",
        "//tensorflow/cc:function_ops",
        "//tensorflow/cc:ops",
        "//tensorflow/core:core_cpu_internal",
        "//tensorflow/core:ops",
        "//tensorflow/core:test",
        "//tensorflow/core:test_main",
    ],
)

cc_library(
    name = "xla_local_runtime_context",
    hdrs = ["xla_local_runtime_context.h"],
    visibility = ["//visibility:public"],
    deps = ["//tensorflow/core:framework_lite"],
)

cc_library(
    name = "dump_graph",
    srcs = [
        "dump_graph.cc",
        "dump_graph_flags.cc",
        "dump_graph_flags.h",
    ],
    hdrs = [
        "dump_graph.h",
    ],
    deps = [
        "//tensorflow/compiler/xla/legacy_flags:parse_flags_from_env",
        "//tensorflow/core:core_cpu",
        "//tensorflow/core:core_cpu_internal",
        "//tensorflow/core:framework",
        "//tensorflow/core:framework_internal",
        "//tensorflow/core:lib",
        "//tensorflow/core:protos_all_cc",
    ],
)

cc_library(
    name = "functionalize_control_flow",
    srcs = ["functionalize_control_flow.cc"],
    hdrs = ["functionalize_control_flow.h"],
    deps = [
        "//tensorflow/compiler/jit:graph_to_functiondef",
        "//tensorflow/compiler/tf2xla:dump_graph",
        "//tensorflow/compiler/tf2xla/ops:functional_ops",
        "//tensorflow/compiler/xla:status_macros",
        "//tensorflow/compiler/xla:util",
        "//tensorflow/core:core_cpu",
        "//tensorflow/core:core_cpu_internal",
        "//tensorflow/core:framework",
    ],
)

cc_test(
    name = "functionalize_control_flow_test",
    srcs = ["functionalize_control_flow_test.cc"],
    deps = [
        ":functionalize_control_flow",
        ":test_util",
        "//tensorflow/cc:cc_ops",
        "//tensorflow/cc:cc_ops_internal",
        "//tensorflow/cc:function_ops",
        "//tensorflow/cc:ops",
        "//tensorflow/cc:resource_variable_ops",
        "//tensorflow/compiler/tf2xla/cc:functional_ops",
        "//tensorflow/compiler/xla:status_macros",
        "//tensorflow/core:core_cpu",
        "//tensorflow/core:framework",
        "//tensorflow/core:framework_internal",
        "//tensorflow/core:ops",
        "//tensorflow/core:resource_variable_ops_op_lib",
        "//tensorflow/core:test",
        "//tensorflow/core:test_main",
    ],
)

cc_library(
    name = "test_util",
    testonly = 1,
    srcs = ["test_util.cc"],
    hdrs = ["test_util.h"],
    deps = [
        "//tensorflow/compiler/xla:status_macros",
        "//tensorflow/core:core_cpu",
        "//tensorflow/core:framework",
        "//tensorflow/core:lib",
        "//tensorflow/core:protos_all_cc",
    ],
)

# -----------------------------------------------------------------------------

filegroup(
    name = "all_files",
    srcs = glob(
        ["**/*"],
        exclude = [
            "**/METADATA",
            "**/OWNERS",
        ],
    ),
    visibility = ["//tensorflow:__subpackages__"],
)<|MERGE_RESOLUTION|>--- conflicted
+++ resolved
@@ -167,10 +167,7 @@
         "//tensorflow/compiler/xla:statusor",
         "//tensorflow/compiler/xla/client:client_library",
         "//tensorflow/compiler/xla/client:local_client",
-<<<<<<< HEAD
-=======
         "//tensorflow/compiler/xla/service:cpu_plugin",
->>>>>>> 827fe7bb
         "//tensorflow/core:framework",
         "//tensorflow/core:lib",
         "//tensorflow/core:protos_all_cc",
